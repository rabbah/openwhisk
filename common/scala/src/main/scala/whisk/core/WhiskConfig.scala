/*
 * Licensed to the Apache Software Foundation (ASF) under one or more
 * contributor license agreements.  See the NOTICE file distributed with
 * this work for additional information regarding copyright ownership.
 * The ASF licenses this file to You under the Apache License, Version 2.0
 * (the "License"); you may not use this file except in compliance with
 * the License.  You may obtain a copy of the License at
 *
 *     http://www.apache.org/licenses/LICENSE-2.0
 *
 * Unless required by applicable law or agreed to in writing, software
 * distributed under the License is distributed on an "AS IS" BASIS,
 * WITHOUT WARRANTIES OR CONDITIONS OF ANY KIND, either express or implied.
 * See the License for the specific language governing permissions and
 * limitations under the License.
 */

package whisk.core

import java.io.File

import scala.io.Source
import whisk.common.{Config, Logging}

/**
 * A set of properties which might be needed to run a whisk microservice implemented
 * in scala.
 *
 * @param requiredProperties a Map whose keys define properties that must be bound to
 * a value, and whose values are default values. A null value in the Map means there is
 * no default value specified, so it must appear in the properties file.
 * @param optionalProperties a set of optional properties (which may not be defined).
 * @param propertiesFile a File object, the whisk.properties file, which if given contains the property values.
 * @param env an optional environment to initialize from.
 */
class WhiskConfig(requiredProperties: Map[String, String],
                  optionalProperties: Set[String] = Set(),
                  propertiesFile: File = null,
                  env: Map[String, String] = sys.env)(implicit logging: Logging)
    extends Config(requiredProperties, optionalProperties)(env) {

  /**
   * Loads the properties as specified above.
   *
   * @return a pair which is the Map defining the properties, and a boolean indicating whether validation succeeded.
   */
  override protected def getProperties() = {
    val properties = super.getProperties()
    WhiskConfig.readPropertiesFromFile(properties, Option(propertiesFile) getOrElse (WhiskConfig.whiskPropertiesFile))
    properties
  }

  val servicePort = this(WhiskConfig.servicePort)
  val dockerRegistry = this(WhiskConfig.dockerRegistry)
  val dockerEndpoint = this(WhiskConfig.dockerEndpoint)
  val dockerPort = this(WhiskConfig.dockerPort)

  val dockerImagePrefix = this(WhiskConfig.dockerImagePrefix)
  val dockerImageTag = this(WhiskConfig.dockerImageTag)

  val invokerContainerNetwork = this(WhiskConfig.invokerContainerNetwork)
  val invokerContainerPolicy =
    if (this(WhiskConfig.invokerContainerPolicy) == "") None else Some(this(WhiskConfig.invokerContainerPolicy))
  val invokerContainerDns =
    if (this(WhiskConfig.invokerContainerDns) == "") Seq() else this(WhiskConfig.invokerContainerDns).split(" ").toSeq
  val invokerNumCore = this(WhiskConfig.invokerNumCore)
  val invokerCoreShare = this(WhiskConfig.invokerCoreShare)
  val invokerUseRunc = this.getAsBoolean(WhiskConfig.invokerUseRunc, true)
  val invokerName = this(WhiskConfig.invokerName)

  val wskApiHost = this(WhiskConfig.wskApiProtocol) + "://" + this(WhiskConfig.wskApiHostname) + ":" + this(
    WhiskConfig.wskApiPort)
  val controllerBlackboxFraction = this.getAsDouble(WhiskConfig.controllerBlackboxFraction, 0.10)
  val loadbalancerInvokerBusyThreshold = this.getAsInt(WhiskConfig.loadbalancerInvokerBusyThreshold, 16)
  val controllerInstances = this(WhiskConfig.controllerInstances)

  val edgeHost = this(WhiskConfig.edgeHostName) + ":" + this(WhiskConfig.edgeHostApiPort)
  val kafkaHosts = this(WhiskConfig.kafkaHostList)

  val edgeHostName = this(WhiskConfig.edgeHostName)

  val invokerHosts = this(WhiskConfig.invokerHostsList)
  val zookeeperHosts = this(WhiskConfig.zookeeperHostList)

  val dbProvider = this(WhiskConfig.dbProvider)
  val dbUsername = this(WhiskConfig.dbUsername)
  val dbPassword = this(WhiskConfig.dbPassword)
  val dbProtocol = this(WhiskConfig.dbProtocol)
  val dbHost = this(WhiskConfig.dbHost)
  val dbPort = this(WhiskConfig.dbPort)
  val dbPrefix = this(WhiskConfig.dbPrefix)
  val dbAuths = this(WhiskConfig.dbAuths)
  val dbWhisk = this(WhiskConfig.dbWhisk)
  val dbActivations = this(WhiskConfig.dbActivations)
  val mainDockerEndpoint = this(WhiskConfig.mainDockerEndpoint)

  val runtimesManifest = this(WhiskConfig.runtimesManifest)
  val actionInvokePerMinuteLimit = this(WhiskConfig.actionInvokePerMinuteLimit)
  val actionInvokeConcurrentLimit = this(WhiskConfig.actionInvokeConcurrentLimit)
  val triggerFirePerMinuteLimit = this(WhiskConfig.triggerFirePerMinuteLimit)
  val actionInvokeSystemOverloadLimit = this(WhiskConfig.actionInvokeSystemOverloadLimit)
  val actionSequenceLimit = this(WhiskConfig.actionSequenceMaxLimit)
  val controllerSeedNodes = this(WhiskConfig.controllerSeedNodes)
  val controllerLocalBookkeeping = getAsBoolean(WhiskConfig.controllerLocalBookkeeping, false)
  val controllerHighAvailability = getAsBoolean(WhiskConfig.controllerHighAvailability, false)
}

object WhiskConfig {

  /**
   * Reads a key from system environment as if it was part of WhiskConfig.
   */
  def readFromEnv(key: String): Option[String] = sys.env.get(asEnvVar(key))

  private def whiskPropertiesFile: File = {
    def propfile(dir: String, recurse: Boolean = false): File =
      if (dir != null) {
        val base = new File(dir)
        val file = new File(base, "whisk.properties")
        if (file.exists())
          file
        else if (recurse)
          propfile(base.getParent, true)
        else null
      } else null

    val dir = sys.props.get("user.dir")
    if (dir.isDefined) {
      propfile(dir.get, true)
    } else {
      null
    }
  }

  /**
   * Reads a Map of key-value pairs from the environment (sys.env) -- store them in the
   * mutable properties object.
   */
  def readPropertiesFromFile(properties: scala.collection.mutable.Map[String, String], file: File)(
    implicit logging: Logging) = {
    if (file != null && file.exists) {
      logging.info(this, s"reading properties from file $file")
      for (line <- Source.fromFile(file).getLines if line.trim != "") {
        val parts = line.split('=')
        if (parts.length >= 1) {
          val p = parts(0).trim
          val v = if (parts.length == 2) parts(1).trim else ""
          if (properties.contains(p)) {
            properties += p -> v
            logging.debug(this, s"properties file set value for $p")
          }
        } else {
          logging.warn(this, s"ignoring properties $line")
        }
      }
    }
  }

  def asEnvVar(key: String): String = {
    if (key != null)
      key.replace('.', '_').toUpperCase
    else null
  }

  val servicePort = "port"
  val dockerRegistry = "docker.registry"
  val dockerPort = "docker.port"

  val dockerEndpoint = "main.docker.endpoint"

  val dbProvider = "db.provider"
  val dbProtocol = "db.protocol"
  val dbHost = "db.host"
  val dbPort = "db.port"
  val dbUsername = "db.username"
  val dbPassword = "db.password"
  val dbPrefix = "db.prefix"
  val dbAuths = "db.whisk.auths"
  val dbWhisk = "db.whisk.actions"
  val dbActivations = "db.whisk.activations"

  // these are not private because they are needed
  // in the invoker (they are part of the environment
  // passed to the user container)
  val edgeHostName = "edge.host"
  val whiskVersionDate = "whisk.version.date"
  val whiskVersionBuildno = "whisk.version.buildno"

  val whiskVersion = Map(whiskVersionDate -> null, whiskVersionBuildno -> null)

  val dockerImagePrefix = "docker.image.prefix"
  val dockerImageTag = "docker.image.tag"

  val invokerContainerNetwork = "invoker.container.network"
  val invokerContainerPolicy = "invoker.container.policy"
  val invokerContainerDns = "invoker.container.dns"
  val invokerNumCore = "invoker.numcore"
  val invokerCoreShare = "invoker.coreshare"
  val invokerUseRunc = "invoker.use.runc"
  val invokerName = "invoker.name"

  val wskApiProtocol = "whisk.api.host.proto"
  val wskApiPort = "whisk.api.host.port"
  val wskApiHostname = "whisk.api.host.name"
  val wskApiHost = Map(wskApiProtocol -> "https", wskApiPort -> 443.toString, wskApiHostname -> null)

  val mainDockerEndpoint = "main.docker.endpoint"

  val controllerBlackboxFraction = "controller.blackboxFraction"
  val controllerInstances = "controller.instances"
  val dbInstances = "db.instances"

  val loadbalancerInvokerBusyThreshold = "loadbalancer.invokerBusyThreshold"

  val kafkaHostList = "kafka.hosts"
  val zookeeperHostList = "zookeeper.hosts"

  private val edgeHostApiPort = "edge.host.apiport"

  val invokerHostsList = "invoker.hosts"
  val dbHostsList = "db.hostsList"

  val edgeHost = Map(edgeHostName -> null, edgeHostApiPort -> null)
  val invokerHosts = Map(invokerHostsList -> null)
  val kafkaHosts = Map(kafkaHostList -> null)
  val zookeeperHosts = Map(zookeeperHostList -> null)

  val runtimesManifest = "runtimes.manifest"

  val actionSequenceMaxLimit = "limits.actions.sequence.maxLength"
  val actionInvokePerMinuteLimit = "limits.actions.invokes.perMinute"
  val actionInvokeConcurrentLimit = "limits.actions.invokes.concurrent"
  val actionInvokeSystemOverloadLimit = "limits.actions.invokes.concurrentInSystem"
  val triggerFirePerMinuteLimit = "limits.triggers.fires.perMinute"
  val controllerSeedNodes = "akka.cluster.seed.nodes"
  val controllerLocalBookkeeping = "controller.localBookkeeping"
  val controllerHighAvailability = "controller.ha"
}

object ConfigKeys {
  val loadbalancer = "whisk.loadbalancer"

  val kafka = "whisk.kafka"
  val kafkaTopics = s"$kafka.topics"

<<<<<<< HEAD
  val whiskDB = "whisk.db"

  val whiskMemory = "whisk.memory"
=======
  val db = "whisk.db"

  val docker = "whisk.docker"
  val dockerTimeouts = s"$docker.timeouts"
  val runc = "whisk.runc"
  val runcTimeouts = s"$runc.timeouts"
>>>>>>> a92208b3
}<|MERGE_RESOLUTION|>--- conflicted
+++ resolved
@@ -243,16 +243,12 @@
   val kafka = "whisk.kafka"
   val kafkaTopics = s"$kafka.topics"
 
-<<<<<<< HEAD
-  val whiskDB = "whisk.db"
-
   val whiskMemory = "whisk.memory"
-=======
+
   val db = "whisk.db"
 
   val docker = "whisk.docker"
   val dockerTimeouts = s"$docker.timeouts"
   val runc = "whisk.runc"
   val runcTimeouts = s"$runc.timeouts"
->>>>>>> a92208b3
 }
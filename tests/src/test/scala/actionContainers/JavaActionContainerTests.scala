--- conflicted
+++ resolved
@@ -120,11 +120,10 @@
       out2 should be(Some(JsObject("greeting" -> JsString("Hello ksihW!"))))
     }
 
-<<<<<<< HEAD
-    it should "support valid actions with non 'main' names" in {
-        val (out, err) = withJavaContainer { c =>
-            val jar = JarBuilder.mkBase64Jar(
-                Seq("example", "HelloWhisk.java") -> """
+  it should "support valid actions with non 'main' names" in {
+    val (out, err) = withJavaContainer { c =>
+      val jar = JarBuilder.mkBase64Jar(
+        Seq("example", "HelloWhisk.java") -> """
                     | package example;
                     |
                     | import com.google.gson.JsonObject;
@@ -137,29 +136,20 @@
                     |         return response;
                     |     }
                     | }
-                """.stripMargin.trim)
-
-            val (initCode, _) = c.init(initPayload("example.HelloWhisk#hello", jar))
-            initCode should be(200)
-
-            val (runCode1, out1) = c.run(runPayload(JsObject("name" -> JsString("Whisk"))))
-            runCode1 should be(200)
-            out1 should be(Some(JsObject("greeting" -> JsString("Hello Whisk!"))))
-
-            val (runCode2, out2) = c.run(runPayload(JsObject("name" -> JsString("ksihW"))))
-            runCode2 should be(200)
-            out2 should be(Some(JsObject("greeting" -> JsString("Hello ksihW!"))))
-        }
-
-        out.trim shouldBe empty
-        err.trim shouldBe empty
-    }
-
-    it should "handle unicode in source, input params, logs, and result" in {
-        val (out, err) = withJavaContainer { c =>
-            val jar = JarBuilder.mkBase64Jar(
-                Seq("example", "HelloWhisk.java") -> """
-=======
+            """.stripMargin.trim)
+
+      val (initCode, _) = c.init(initPayload("example.HelloWhisk#hello", jar))
+      initCode should be(200)
+
+      val (runCode1, out1) = c.run(runPayload(JsObject("name" -> JsString("Whisk"))))
+      runCode1 should be(200)
+      out1 should be(Some(JsObject("greeting" -> JsString("Hello Whisk!"))))
+
+      val (runCode2, out2) = c.run(runPayload(JsObject("name" -> JsString("ksihW"))))
+      runCode2 should be(200)
+      out2 should be(Some(JsObject("greeting" -> JsString("Hello ksihW!"))))
+    }
+
     out.trim shouldBe empty
     err.trim shouldBe empty
   }
@@ -168,7 +158,6 @@
     val (out, err) = withJavaContainer { c =>
       val jar = JarBuilder.mkBase64Jar(
         Seq("example", "HelloWhisk.java") -> """
->>>>>>> d04c35a3
                     | package example;
                     |
                     | import com.google.gson.JsonObject;
